"""Construct the LEGEND-1000 water tank including the water volume.

Dimensions from technical drawings 'Water Tank 12m Dia - Pit Version' approved by M. Busch 16 July 2024.

Latest Changes: 24.01.2025 Eric Esch
"""

from __future__ import annotations

from math import pi

import numpy as np
import pyg4ometry.geant4 as g4

from . import core

# Everything in mm
# Basic tank
tank_pit_radius = 9950.0 / 2  # Radius of the outer tank wall inside icarus pit
tank_vertical_wall = 10.0
tank_horizontal_wall = 20.0  # If i read the drawing correctly the horizontal wall is thicker
tank_base_radius = 12000.0 / 2  # Radius of the base of the tank
tank_pit_height = 800.0  # Height of the icarus pit
tank_base_height = (
    8877.6 + tank_pit_height
)  # height being the z position with regards to the tank bottom at z = 0

# Tank top is a little more complicated
tank_top_height = 9409.8 + tank_pit_height  # This value is therefore equal to the entire tank height.
tank_top_bulge_width = 3330.0  # width of the bulged rectangle on top of the tank
tank_top_bulge_depth = 169.2
# Technically there is also an outer radius for the bulge, but i am not sure for what
tank_top_bulge_radius = 3025.0  # radius of the bulged sections

# Flanges on top of the tank
tank_flange_height = 9976.1 + tank_pit_height  # Height of the flange on top of the tank
tank_flange_position_radius = 10600.0 / 2

# Think of the manhole as a square with curved top/bottom (geometric term is 'stadium')
# Where to place the manhole
tank_manhole_height = 920.0  # The height of the lower line of the square compared to the tank base
tank_manhole_angle = 55.0  # The angle of the manhole position compared to the tank axis
# Dimensions of manhole
tank_manhole_square_height = 600.0  # The height of the square part of the manhole
tank_manhole_square_inner_width = 800.0  # The inner part is where the actual hole will be
tank_manhole_square_outer_width = 1000.0  # The outer part is some cladding around the hole
tank_manhole_inner_radius = 400.0  # The inner radius of the curved part of the manhole
tank_manhole_outer_radius = 500.0  # The outer radius of the curved part of the manhole
tank_manhole_depth = 135.37  # How far the manhole extends outside the tank (from cad)

# Missing: Top catwalk


def construct_base(name: str, reg: g4.Registry, v_wall: float = 0.0, h_wall: float = 0.0) -> g4.solid:
    """Construct the base shape of the tank.

    name: Prefix to add to the volume name
    v_wall: The thickness of the vertical walls of the tank
    h_wall: The thickness of the horizontal walls of the tank

    The returned polycone will be the base of the tank with the vertical and horizontal walls 'shaved' off."""

    tank_top_bulge_hwidth = tank_top_bulge_width / 2
    tank_top_bulge_height = tank_top_height - tank_top_bulge_depth
    r_base = [
        0,
        tank_pit_radius - v_wall,
        tank_pit_radius - v_wall,
        tank_base_radius - v_wall,
        tank_base_radius - v_wall,
        tank_top_bulge_hwidth + v_wall,
        tank_top_bulge_hwidth + v_wall,
        0,
    ]
    z_base = [
        h_wall,
        h_wall,
        tank_pit_height + h_wall,
        tank_pit_height + h_wall,
        tank_base_height - h_wall,
        tank_top_height - h_wall,
        tank_top_bulge_height - h_wall,
        tank_top_bulge_height - h_wall,
    ]
    return g4.solid.GenericPolycone(name + "_base", 0, 2 * pi, r_base, z_base, reg, "mm")


def construct_bulge(
    name: str, base: g4.solid, reg: g4.Registry, v_wall: float = 0.0, h_wall: float = 0.0
) -> g4.solid:
    """Construct the bulge on top of the tank.

    name: Prefix to add to the volume name
    base: The base to which this bulge will be added (or rather subtracted)
    v_wall: The thickness of the vertical walls of the tank
    h_wall: The thickness of the horizontal walls of the tank

    """

    bulge_sc_angle = np.arcsin(
        (tank_top_bulge_width / 2) / tank_top_bulge_radius
    )  # Angle of the bulged section
    bulge_y = np.cos(bulge_sc_angle) * tank_top_bulge_radius * 2
    bulge_box = g4.solid.Box(
        name + "_top_bulge_box",
        bulge_y + 2 * v_wall,
        tank_top_bulge_width + 2 * v_wall,
        tank_top_bulge_depth,
        reg,
        "mm",
    )
    bulge_semicircle = g4.solid.Tubs(
        name + "_top_bulge_semic",
        tank_top_bulge_width / 2 - 10,  # -10 to ensure the surfaces are not shared
        tank_top_bulge_radius + v_wall,
        tank_top_bulge_depth,
        -bulge_sc_angle,
        2 * bulge_sc_angle,
        reg,
        "mm",
    )
    bulge_step1 = g4.solid.Subtraction(
        name + "_top_bulge_step1",
        base,
        bulge_box,
        [[0, 0, 0], [0, 0, tank_top_height - (tank_top_bulge_depth / 2 + h_wall)]],
        reg,
    )
    bulge_step2 = g4.solid.Subtraction(
        name + "_top_bulge_step2",
        bulge_step1,
        bulge_semicircle,
        [[0, 0, 0], [0, 0, tank_top_height - (tank_top_bulge_depth / 2 + h_wall)]],
        reg,
    )

    return g4.solid.Subtraction(
        name + "_top_bulge",
        bulge_step2,
        bulge_semicircle,
        [[0, 0, pi], [0, 0, tank_top_height - (tank_top_bulge_depth / 2 + h_wall)]],
        reg,
    )


def construct_flange(base: g4.solid, reg: g4.Registry, n: int = 4) -> g4.solid:
    """Construct the flange solid to be placed on top of the tank.
    Constructed from 6 boolean operations and therefore probably not very run-time efficient in G4.

    base: The base of the tank to which the flanges will be added.
    n: Number of flanges to add to the tank. Default is 4."""

    if n > 32:
        msg = "Too many flanges. This will cause overlapps."
        raise ValueError(msg)

    # Parameters are directly read out of the L1000 CAD model generated 17.04.2024
    r_flange_base = [299.5, 304.5, 304.5, 390, 390, 161.5, 161.5, 222.5, 222.5, 158.5, 158.5, 299.5]
    z_flange_base = [0, 0, 923, 923, 995, 995, 1067, 1067, 1095, 1095, 923, 923]
    flange_base = g4.solid.GenericPolycone(
        "tank_flange_base", 0, 2 * pi, r_flange_base, z_flange_base, reg, "mm"
    )

    # The horizontal flange thingis
    flange_extra_height = 957
    r_flange_extras = [205.5, 282.5, 282.5, 209.5, 209.5, 282.5, 282.5, 205.5]
    z_flange_extras = [0, 0, 32, 32, 925, 925, flange_extra_height, flange_extra_height]
    flange_extras = g4.solid.GenericPolycone(
        "tank_flange_extras", 0, 2 * pi, r_flange_extras, z_flange_extras, reg, "mm"
    )

    # This is where the fun begins
    z_offset = tank_base_height + 544

    flange_last = base

    for i in range(n):
        angle = (45 + i * (360 / n)) * pi / 180
        flange_x = tank_flange_position_radius * np.sin(angle)
        flange_y = tank_flange_position_radius * np.cos(angle)
        flange_new = g4.solid.Union(
            "tank_flange_step" + str(i) + "1",
            flange_last,
            flange_base,
            [[0, 0, angle], [flange_x, flange_y, tank_base_height]],
            reg,
        )
        y_offset = flange_extra_height / 2 * np.cos(angle)
        x_offset = flange_extra_height / 2 * np.sin(angle)
        flange_last = g4.solid.Union(
            "tank_flange_step" + str(i) + "2",
            flange_new,
            flange_extras,
            [[pi / 2, 0, angle], [flange_x - x_offset, flange_y + y_offset, z_offset]],
            reg,
        )

        flange_new = g4.solid.Union(
            "tank_flange_step1" + str(i) + "3",
            flange_last,
            flange_extras,
            [[0, pi / 2, angle], [flange_x - y_offset, flange_y - x_offset, z_offset]],
            reg,
        )
        flange_last = flange_new

    return flange_last


def construct_manhole(base: g4.solid, reg: g4.Registry):
    """Construct the manhole solid.

    base: The base of the tank to which the manhole will be added.
    """
    curvature_safety = (
        200  # Add some extra space to account for the curvature. Due to the union this will not matter
    )

    mh_depth = tank_manhole_depth + curvature_safety
    mh_box = g4.solid.Box(
        "tank_manhole_box", tank_manhole_square_inner_width, tank_manhole_square_height, mh_depth, reg, "mm"
    )

    mh_semicircle = g4.solid.Tubs(
        "tank_manhole_semic", 0, tank_manhole_inner_radius, mh_depth, 0, 2 * pi, reg, "mm"
    )

    mh_z_position = tank_manhole_square_height + tank_pit_height + tank_manhole_square_height / 2
    mh_rad = tank_manhole_angle * pi / 180
    mh_x_position = -(tank_base_radius + mh_depth / 2 - curvature_safety) * np.sin(mh_rad)
    mh_y_position = (tank_base_radius + mh_depth / 2 - curvature_safety) * np.cos(mh_rad)

    tank_high_step2 = g4.solid.Union(
        "tank_manhole_step1",
        base,
        mh_box,
        [[pi / 2, 0, mh_rad], [mh_x_position, mh_y_position, mh_z_position]],
        reg,
    )
    tank_high_step3 = g4.solid.Union(
        "tank_manhole_step2",
        tank_high_step2,
        mh_semicircle,
        [[pi / 2, 0, mh_rad], [mh_x_position, mh_y_position, mh_z_position + tank_manhole_square_height / 2]],
        reg,
    )

    return g4.solid.Union(
        "tank_manhole_step3",
        tank_high_step3,
        mh_semicircle,
        [[pi / 2, 0, mh_rad], [mh_x_position, mh_y_position, mh_z_position - tank_manhole_square_height / 2]],
        reg,
    )


def construct_tank(tank_material: g4.Material, reg: g4.Registry, detail: str = "simple") -> g4.LogicalVolume:
    """Construct the tank volume.

    detail: Level of tank detail. Can be 'simple' or 'detailed'.
    simple: Only the base polycone of the tank is constructed.
    detailed: Base, Bulge, Manhole and Flanges are constructed.
    """

    base = construct_base("tank", reg)
    if detail == "simple":
        return g4.LogicalVolume(base, tank_material, "tank", reg)

    tank_medium = construct_bulge("tank", base, reg)

    if detail != "detailed":
        msg = "invalid tank detail level specified"
        raise ValueError(msg)

    tank_high_flange = construct_flange(tank_medium, reg)
    tank_high_final = construct_manhole(tank_high_flange, reg)

    return g4.LogicalVolume(tank_high_final, tank_material, "tank", reg)


def construct_and_place_tank(instr: core.InstrumentationData) -> core.InstrumentationData:
    if "watertank" not in instr.detail:
        msg = "No 'watertank' detail specified in the special metadata."
        raise ValueError(msg)

    if instr.detail["watertank"] == "omit":
        return instr
    tank_lv = construct_tank(instr.materials.metal_steel, instr.registry, instr.detail["watertank"])
<<<<<<< HEAD
    tank_z_displacement = -(
        800.0 + 8877.6 / 2.0
    )  # (tank_pit_height + tank_base_height/2.) The tank is placed with the center of main volume at z = 0
=======
    tank_lv.pygeom_color_rgba = False
    g4.SkinSurface("tank_steel_surface", tank_lv, instr.materials.surfaces.to_steel, instr.registry)
    tank_z_displacement = -5000
>>>>>>> 43311a19
    g4.PhysicalVolume(
        [0, 0, 0], [0, 0, tank_z_displacement], tank_lv, "tank", instr.mother_lv, instr.registry
    )

    water_lv = construct_water(instr.materials.water, instr.registry, instr.detail["watertank"])
    water_lv.pygeom_color_rgba = [0, 0, 1, 0.2]
    water_pv = g4.PhysicalVolume([0, 0, 0], [0, 0, 0], water_lv, "water", tank_lv, instr.registry)

    # NamedTuples are immutable, so we need to create a copy
    return instr._replace(mother_lv=water_lv, mother_pv=water_pv, mother_z_displacement=tank_z_displacement)


def construct_water(
    water_material: g4.Material, reg: g4.Registry, detail: str = "simple"
) -> g4.LogicalVolume:
    """Construct the water volume.

    detail: Level of tank detail. Can be 'simple' or 'detailed'.
    simple: Only the base polycone of the water is constructed.
    detailed: The base polycone and the bulge on top of the tank are constructed.
    """
    base = construct_base("water", reg, v_wall=tank_vertical_wall, h_wall=tank_horizontal_wall)
    if detail == "simple":
        return g4.LogicalVolume(base, water_material, "tank_water", reg)

    water = construct_bulge("water", base, reg, v_wall=tank_vertical_wall, h_wall=tank_horizontal_wall)
    return g4.LogicalVolume(water, water_material, "tank_water", reg)<|MERGE_RESOLUTION|>--- conflicted
+++ resolved
@@ -286,15 +286,10 @@
     if instr.detail["watertank"] == "omit":
         return instr
     tank_lv = construct_tank(instr.materials.metal_steel, instr.registry, instr.detail["watertank"])
-<<<<<<< HEAD
-    tank_z_displacement = -(
-        800.0 + 8877.6 / 2.0
-    )  # (tank_pit_height + tank_base_height/2.) The tank is placed with the center of main volume at z = 0
-=======
     tank_lv.pygeom_color_rgba = False
     g4.SkinSurface("tank_steel_surface", tank_lv, instr.materials.surfaces.to_steel, instr.registry)
-    tank_z_displacement = -5000
->>>>>>> 43311a19
+    tank_z_displacement = -(800.0 + 8877.6 / 2.0)
+
     g4.PhysicalVolume(
         [0, 0, 0], [0, 0, tank_z_displacement], tank_lv, "tank", instr.mother_lv, instr.registry
     )
