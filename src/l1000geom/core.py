--- conflicted
+++ resolved
@@ -8,11 +8,7 @@
 from pygeomtools import detectors, geometry, visualization
 from pygeomtools.utils import load_dict_from_config
 
-<<<<<<< HEAD
-from . import cavern_and_labs, cryo, fibers, hpge_strings, materials, watertank
-=======
-from . import cryo, fibers, hpge_strings, materials, watertank, watertank_instrumentation
->>>>>>> 43311a19
+from . import cavern_and_labs, cryo, fibers, hpge_strings, materials, watertank, watertank_instrumentation
 
 lmeta = LegendMetadata()
 configs = TextDB(resources.files("l1000geom") / "configs")
